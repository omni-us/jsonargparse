--- conflicted
+++ resolved
@@ -43,10 +43,7 @@
 )
 from ._common import (
     get_class_instantiator,
-<<<<<<< HEAD
     get_unaliased_type,
-=======
->>>>>>> c9732a51
     is_dataclass_like,
     is_subclass,
     nested_links,
