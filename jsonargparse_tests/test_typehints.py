import random
import sys
import time
import uuid
from calendar import Calendar
from enum import Enum
from typing import (
    Any,
    Callable,
    Dict,
    Iterable,
    List,
    Mapping,
    Optional,
    Sequence,
    Set,
    Tuple,
    Type,
    Union,
)
from unittest import mock

import pytest
import yaml

from jsonargparse import ActionConfigFile, ArgumentError, Namespace, lazy_instance
<<<<<<< HEAD
from jsonargparse.typehints import (
    ActionTypeHint,
    Literal,
    get_all_subclass_paths,
    is_optional,
)
=======
from jsonargparse.typehints import ActionTypeHint, Literal, is_optional, \
    get_all_subclass_paths
>>>>>>> 0332e754
from jsonargparse.typing import (
    NotEmptyStr,
    Path_fc,
    Path_fr,
    PositiveFloat,
    PositiveInt,
)
from jsonargparse.util import get_import_path
from jsonargparse_tests.conftest import (
    capture_logs,
    get_parse_args_stdout,
    get_parser_help,
)


def test_add_argument_failure_given_type_and_action(parser):
    with pytest.raises(ValueError) as ctx:
        parser.add_argument("--op1", type=Optional[bool], action=True)
    ctx.match("Providing both type and action not allowed")


# basic types tests


def test_str_no_strip(parser):
    parser.add_argument("--op", type=Optional[str])
    parser.add_argument("--cfg", action=ActionConfigFile)
    assert "  " == parser.parse_args(["--op", "  "]).op
    assert "" == parser.parse_args(["--op", ""]).op
    assert " abc " == parser.parse_args(["--op= abc "]).op
    assert "xyz: " == parser.parse_args(["--op=xyz: "]).op
    assert " " == parser.parse_args(['--cfg={"op":" "}']).op
    assert None is parser.parse_args(["--op=null"]).op


@pytest.mark.parametrize("value", ["2022-04-12", "2022-04-32"])
def test_str_not_timestamp(parser, value):
    parser.add_argument("foo", type=str)
    assert value == parser.parse_args([value]).foo


@pytest.mark.parametrize("value", ["1", "02", "3.40", "5.7e-8"])
def test_str_number_value(parser, value):
    parser.add_argument("--val", type=str)
    assert value == parser.parse_args([f"--val={value}"]).val


def test_str_yaml_constructor_error(parser):
    parser.add_argument("--val", type=str)
    assert "{{something}}" == parser.parse_args(["--val={{something}}"]).val


def test_bool_parse(parser):
    parser.add_argument("--val", type=bool)
    assert None is parser.get_defaults().val
    assert True is parser.parse_args(["--val", "true"]).val
    assert True is parser.parse_args(["--val", "TRUE"]).val
    assert False is parser.parse_args(["--val", "false"]).val
    assert False is parser.parse_args(["--val", "FALSE"]).val
    pytest.raises(ArgumentError, lambda: parser.parse_args(["--val", "1"]))


@pytest.mark.parametrize("num_type", [int, float, PositiveInt, PositiveFloat])
def test_bool_not_a_number(parser, num_type):
    parser.add_argument("--num", type=num_type)
    for value in [True, False]:
        with pytest.raises(ArgumentError):
            parser.parse_object({"num": value})


def test_float_scientific_notation(parser):
    parser.add_argument("--num", type=float)
    assert 1e-3 == parser.parse_args(["--num=1e-3"]).num


def test_complex_number(parser):
    parser.add_argument("--complex", type=complex)
    cfg = parser.parse_args(["--complex=(2+3j)"])
    assert cfg.complex == 2 + 3j
    assert parser.dump(cfg) == "complex: (2+3j)\n"


@pytest.mark.skipif(not Literal, reason="Literal introduced in python 3.8 or backported in typing_extensions")
def test_literal(parser):
    parser.add_argument("--str", type=Literal["a", "b", None])
    parser.add_argument("--int", type=Literal[3, 4])
    parser.add_argument("--true", type=Literal[True])
    parser.add_argument("--false", type=Literal[False])
    assert "a" == parser.parse_args(["--str=a"]).str
    assert "b" == parser.parse_args(["--str=b"]).str
    pytest.raises(ArgumentError, lambda: parser.parse_args(["--str=x"]))
    assert None is parser.parse_args(["--str=null"]).str
    assert 4 == parser.parse_args(["--int=4"]).int
    pytest.raises(ArgumentError, lambda: parser.parse_args(["--int=5"]))
    assert True is parser.parse_args(["--true=true"]).true
    pytest.raises(ArgumentError, lambda: parser.parse_args(["--true=false"]))
    assert False is parser.parse_args(["--false=false"]).false
    pytest.raises(ArgumentError, lambda: parser.parse_args(["--false=true"]))
    help_str = get_parser_help(parser)
    for value in ["--str {a,b,null}", "--int {3,4}", "--true True", "--false False"]:
        assert value in help_str


def test_type_any(parser):
    parser.add_argument("--any", type=Any)
    assert "abc" == parser.parse_args(["--any=abc"]).any
    assert 123 == parser.parse_args(["--any=123"]).any
    assert 5.6 == parser.parse_args(["--any=5.6"]).any
    assert [7, 8] == parser.parse_args(["--any=[7, 8]"]).any
    assert {"a": 0, "b": 1} == parser.parse_args(['--any={"a":0, "b":1}']).any
    assert True is parser.parse_args(["--any=True"]).any
    assert False is parser.parse_args(["--any=False"]).any
    assert None is parser.parse_args(["--any=null"]).any
    assert " " == parser.parse_args(["--any= "]).any
    assert " xyz " == parser.parse_args(["--any= xyz "]).any
    assert "[[[" == parser.parse_args(["--any=[[["]).any


def test_type_any_dump(parser):
    parser.add_argument("--any", type=Any, default=EnumABC.B)
    cfg = parser.parse_args([])
    assert "any: B\n" == parser.dump(cfg)


def test_type_typehint_without_arg(parser):
    type_class = Type if sys.version_info < (3, 9) else type
    parser.add_argument("--type", type=type_class)
    cfg = parser.parse_args(["--type=uuid.UUID"])
    assert cfg.type is uuid.UUID
    assert parser.dump(cfg) == "type: uuid.UUID\n"


def test_type_typehint_with_arg(parser):
    type_class = Type if sys.version_info < (3, 9) else type
    parser.add_argument("--cal", type=type_class[Calendar])
    cfg = parser.parse_args(["--cal=calendar.Calendar"])
    assert cfg.cal is Calendar
    assert parser.dump(cfg) == "cal: calendar.Calendar\n"
    pytest.raises(ArgumentError, lambda: parser.parse_args(["--cal=uuid.UUID"]))


def test_type_typehint_help_known_subclasses(parser):
    parser.add_argument("--cal", type=Type[Calendar])
    help_str = get_parser_help(parser)
    assert "known subclasses: calendar.Calendar," in help_str


# enum tests


class EnumABC(Enum):
    A = 1
    B = 2
    C = 3


def test_enum_parse(parser):
    parser.add_argument("--enum", type=EnumABC)
    for val in ["A", "B", "C"]:
        assert EnumABC[val] == parser.parse_args([f"--enum={val}"]).enum
    for val in ["X", "b", 2]:
        pytest.raises(ArgumentError, lambda: parser.parse_args([f"--enum={val}"]))


def test_enum_dump(parser):
    parser.add_argument("--enum", type=EnumABC)
    cfg = parser.parse_args(["--enum=C"])
    assert "enum: C\n" == parser.dump(cfg)
    with pytest.raises(TypeError):
        parser.dump(Namespace(enum="x"))


def test_enum_help(parser):
    parser.add_argument("--enum", type=EnumABC, default=EnumABC.B, help="Help")
    assert EnumABC.B == parser.get_defaults().enum
    help_str = get_parser_help(parser)
    assert "--enum {A,B,C}" in help_str
    assert "Help (type: EnumABC, default: B)" in help_str


def test_enum_optional(parser):
    parser.add_argument("--enum", type=Optional[EnumABC])
    assert EnumABC.B == parser.parse_args(["--enum=B"]).enum
    assert None is parser.parse_args(["--enum=null"]).enum
    help_str = get_parser_help(parser)
    assert "--enum {A,B,C,null}" in help_str


class EnumStr(str, Enum):
    A = "A"
    B = "B"


def test_enum_str_optional(parser):
    parser.add_argument("--enum", type=Optional[EnumStr])
    assert "B" == parser.parse_args(["--enum=B"]).enum
    assert None is parser.parse_args(["--enum=null"]).enum


# set tests


def test_set(parser):
    parser.add_argument("--set", type=Set[int])
    assert {1, 2} == parser.parse_args(["--set=[1, 2]"]).set
    with pytest.raises(ArgumentError) as ctx:
        parser.parse_args(['--set=["a", "b"]'])
    ctx.match("Expected a <class 'int'>")


# tuple tests


def test_tuple_without_arg(parser):
    parser.add_argument("--tuple", type=tuple)
    cfg = parser.parse_args(['--tuple=[1, "a", True]'])
    assert (1, "a", True) == cfg.tuple
    help_str = get_parser_help(parser)
    assert "--tuple [ITEM,...]  (type: tuple, default: null)" in help_str


def test_tuples_nested(parser):
    parser.add_argument("--tuple", type=Tuple[Tuple[str, str], Tuple[Tuple[int, float], Tuple[int, float]]])
    cfg = parser.parse_args(['--tuple=[["foo", "bar"], [[1, 2.02], [3, 3.09]]]'])
    assert (("foo", "bar"), ((1, 2.02), (3, 3.09))) == cfg.tuple


def test_tuple_ellipsis(parser):
    parser.add_argument("--tuple", type=Tuple[float, ...])
    assert (1.2,) == parser.parse_args(["--tuple=[1.2]"]).tuple
    assert (1.2, 3.4) == parser.parse_args(["--tuple=[1.2, 3.4]"]).tuple
    pytest.raises(ArgumentError, lambda: parser.parse_args(["--tuple=[]"]))
    pytest.raises(ArgumentError, lambda: parser.parse_args(['--tuple=[2, "a"]']))


def test_tuples_nested_ellipsis(parser):
    parser.add_argument("--tuple", type=Tuple[Tuple[str, str], Tuple[Tuple[int, float], ...]])
    cfg = parser.parse_args(['--tuple=[["foo", "bar"], [[1, 2.02], [3, 3.09]]]'])
    assert (("foo", "bar"), ((1, 2.02), (3, 3.09))) == cfg.tuple


def test_tuple_union(parser, tmp_cwd):
    parser.add_argument("--tuple", type=Tuple[Union[int, EnumABC], Path_fc, NotEmptyStr])
    cfg = parser.parse_args(['--tuple=[2, "a", "b"]'])
    assert (2, "a", "b") == cfg.tuple
    assert isinstance(cfg.tuple[1], Path_fc)
    pytest.raises(ArgumentError, lambda: parser.parse_args(["--tuple=[]"]))
    pytest.raises(ArgumentError, lambda: parser.parse_args(['--tuple=[2, "a", "b", 5]']))
    pytest.raises(ArgumentError, lambda: parser.parse_args(['--tuple=[2, "a"]']))
    pytest.raises(ArgumentError, lambda: parser.parse_args(['--tuple={"a":1, "b":"2"}']))
    help_str = get_parser_help(parser)
    assert "--tuple [ITEM,...]  (type: Tuple[Union[int, EnumABC], Path_fc, NotEmptyStr], default: null)" in help_str


# list tests


@pytest.mark.parametrize("list_type", [Iterable, List, Sequence], ids=str)
def test_list_variants(parser, list_type):
    parser.add_argument("--list", type=list_type[int])
    cfg = parser.parse_args(["--list=[1, 2]"])
    assert [1, 2] == cfg.list


def test_list_dump(parser):
    parser.add_argument("--list", type=Union[PositiveInt, List[PositiveInt]])
    dump = yaml.safe_load(parser.dump(Namespace(list=[1, 2])))
    assert [1, 2] == dump["list"]
    with pytest.raises(TypeError):
        parser.dump(Namespace(list=[1, -2]))


def test_list_enum(parser):
    parser.add_argument("--list", type=List[EnumABC])
    assert [EnumABC.B, EnumABC.A] == parser.parse_args(['--list=["B", "A"]']).list


def test_list_tuple(parser):
    parser.add_argument("--list", type=List[Tuple[int, float]])
    cfg = parser.parse_args(["--list=[[1, 2.02], [3, 3.09]]"])
    assert [(1, 2.02), (3, 3.09)] == cfg.list


def test_list_union(parser):
    parser.add_argument("--list1", type=List[Union[float, str, type(None)]])
    parser.add_argument("--list2", type=List[Union[int, EnumABC]])
    assert [1.2, "B"] == parser.parse_args(['--list1=[1.2, "B"]']).list1
    assert [3, EnumABC.B] == parser.parse_args(['--list2=[3, "B"]']).list2
    pytest.raises(ArgumentError, lambda: parser.parse_args(['--list1={"a":1, "b":"2"}']))


def test_list_str_positional(parser):
    parser.add_argument("list", type=List[str])
    cfg = parser.parse_args(['["a", "b"]'])
    assert cfg.list == ["a", "b"]


def test_sequence_default_tuple(parser):
    parser.add_argument("--seq", type=Sequence[str], default=("one", "two"))
    cfg = parser.parse_args([])
    assert cfg == parser.get_defaults()


# list append tests


def test_list_append(parser):
    parser.add_argument("--val", type=Union[int, float, List[int]])
    assert 0 == parser.parse_args(["--val=0"]).val
    assert [0] == parser.parse_args(["--val+=0"]).val
    assert [1, 2, 3] == parser.parse_args(["--val=1", "--val+=2", "--val+=3"]).val
    assert [1, 2, 3] == parser.parse_args(["--val=[1,2]", "--val+=3"]).val
    assert [1] == parser.parse_args(["--val=0.1", "--val+=1"]).val
    assert 3 == parser.parse_args(["--val=[1,2]", "--val=3"]).val
    pytest.raises(ArgumentError, lambda: parser.parse_args(["--val=a", "--val+=1"]))


def test_list_append_default_empty(parser):
    parser.add_argument("--list", type=List[str], default=[])
    assert [] == parser.get_defaults().list
    assert ["a"] == parser.parse_args(["--list=[a]"]).list
    assert [] == parser.get_defaults().list
    assert ["b", "c"] == parser.parse_args(["--list+=[b, c]"]).list
    assert [] == parser.get_defaults().list


def test_list_append_config(parser):
    parser.add_argument("--cfg", action=ActionConfigFile)
    parser.add_argument("--val", type=List[int], default=[1, 2])
    assert [3, 4] == parser.parse_args(["--cfg", "val: [3, 4]"]).val
    assert [1, 2, 3] == parser.parse_args(["--cfg", "val+: 3"]).val
    assert [1, 2, 3, 4] == parser.parse_args(["--cfg", "val+: [3, 4]"]).val
    pytest.raises(ArgumentError, lambda: parser.parse_args(["--cfg", "val+: a"]))
    pytest.raises(ArgumentError, lambda: parser.parse_args(["--val=2", "--cfg", "val+: 3"]))


def test_list_append_default_config_files(parser, tmp_cwd, subtests):
    config_path = tmp_cwd / "config.yaml"
    parser.default_config_files = [str(config_path)]
    parser.add_argument("--nums", type=List[int], default=[0])

    with subtests.test("replace"):
        config_path.write_text("nums: [1]\n")
        cfg = parser.parse_args(["--nums+=2"])
        assert cfg.nums == [1, 2]
        cfg = parser.parse_args(["--nums+=[2, 3]"])
        assert cfg.nums == [1, 2, 3]

    with subtests.test("append"):
        config_path.write_text("nums+: [1]\n")
        cfg = parser.get_defaults()
        assert cfg.nums == [0, 1]
        cfg = parser.parse_args(["--nums+=2"])
        assert cfg.nums == [0, 1, 2]
        cfg = parser.parse_args(["--nums+=[2, 3]"])
        assert cfg.nums == [0, 1, 2, 3]
        assert str(cfg.__default_config__) == str(config_path)

    with subtests.test("append in second default config"):
        config_path2 = tmp_cwd / "config2.yaml"
        config_path2.write_text("nums+: [2]\n")
        parser.default_config_files += [str(config_path2)]
        cfg = parser.get_defaults()
        assert cfg.nums == [0, 1, 2]
        assert [str(c) for c in cfg.__default_config__] == parser.default_config_files


def test_list_append_subcommand_global_default_config_files(parser, subparser, tmp_cwd):
    config_path = tmp_cwd / "config.yaml"
    parser.default_config_files = [str(config_path)]
    subcommands = parser.add_subcommands()
    subparser.add_argument("--nums", type=List[int], default=[0])
    subcommands.add_subcommand("sub", subparser)
    config_path.write_text("sub:\n  nums: [1]\n")

    cfg = parser.parse_args(["sub", "--nums+=2"])
    assert cfg.sub.nums == [1, 2]
    assert str(cfg.__default_config__) == str(config_path)
    cfg = parser.parse_args(["sub", "--nums+=2"], defaults=False)
    assert cfg.sub.nums == [2]


def test_list_append_subcommand_subparser_default_config_files(parser, subparser, tmp_cwd):
    config_path = tmp_cwd / "config.yaml"
    subcommands = parser.add_subcommands()
    subparser.default_config_files = [str(config_path)]
    subparser.add_argument("--nums", type=List[int], default=[0])
    subcommands.add_subcommand("sub", subparser)
    config_path.write_text("nums: [1]\n")

    cfg = parser.parse_args(["sub", "--nums+=2"])
    assert cfg.sub.nums == [1, 2]
    assert str(cfg.sub.__default_config__) == str(config_path)
    cfg = parser.parse_args(["sub", "--nums+=2"], defaults=False)
    assert cfg.sub.nums == [2]


# dict tests


def test_dict_without_arg(parser):
    parser.add_argument("--dict", type=dict)
    assert {} == parser.parse_args(["--dict={}"])["dict"]
    assert {"a": 1, "b": "2"} == parser.parse_args(['--dict={"a":1, "b":"2"}'])["dict"]
    pytest.raises(ArgumentError, lambda: parser.parse_args(["--dict=1"]))


def test_dict_int_keys(parser):
    parser.add_argument("--d", type=Dict[int, str])
    parser.add_argument("--cfg", action=ActionConfigFile)
    cfg = {"d": {1: "val1", 2: "val2"}}
    assert cfg["d"] == parser.parse_args(["--cfg", str(cfg)]).d
    pytest.raises(ArgumentError, lambda: parser.parse_args(['--cfg={"d": {"a": "b"}}']))


def test_dict_union(parser, tmp_cwd):
    parser.add_argument("--dict1", type=Dict[int, Optional[Union[float, EnumABC]]])
    parser.add_argument("--dict2", type=Dict[str, Union[bool, Path_fc]])
    cfg = parser.parse_args(['--dict1={"2":4.5, "6":"C"}', '--dict2={"a":true, "b":"f"}'])
    assert {2: 4.5, 6: EnumABC.C} == cfg.dict1
    assert {"a": True, "b": "f"} == cfg.dict2
    assert isinstance(cfg.dict2["b"], Path_fc)
    assert {5: None} == parser.parse_args(['--dict1={"5":null}']).dict1
    pytest.raises(ArgumentError, lambda: parser.parse_args(['--dict1=["a", "b"]']))
    cfg = yaml.safe_load(parser.dump(cfg))
    assert {"dict1": {"2": 4.5, "6": "C"}, "dict2": {"a": True, "b": "f"}} == cfg


def test_dict_union_int_keys(parser):
    parser.add_argument("--dict", type=Union[int, Dict[int, int]], default=1)
    assert 1 == parser.get_defaults().dict
    assert {2: 7, 4: 9} == parser.parse_args(['--dict={"2": 7, "4": 9}']).dict


def test_dict_command_line_set_items(parser):
    parser.add_argument("--dict", type=Dict[str, int])
    cfg = parser.parse_args(["--dict.one=1", "--dict.two=2"])
    assert cfg.dict == {"one": 1, "two": 2}


def test_mapping_nested_without_args(parser):
    parser.add_argument("--map", type=Mapping[str, Union[int, Mapping]])
    assert {"a": 1} == parser.parse_args(['--map={"a": 1}']).map
    assert {"b": {"c": 2}} == parser.parse_args(['--map={"b": {"c": 2}}']).map


# union tests


@pytest.mark.parametrize(
    ["subtypes", "arg", "expected"],
    [
        ((bool, str), "=true", True),
        ((str, bool), "=true", "true"),
        ((int, str), "=1", 1),
        ((str, int), "=2", "2"),
        ((float, int), "=3", 3.0),
        ((int, float), "=4", 4),
        ((int, List[int]), "=5", 5),
        ((List[int], int), "=6", 6),
        ((int, List[int]), "+=7", [7]),
        ((List[int], int), "+=8", [8]),
    ],
    ids=str,
)
def test_union_subtypes_order(parser, subtypes, arg, expected):
    parser.add_argument("--val", type=Union[subtypes])
    val = parser.parse_args([f"--val{arg}"]).val
    assert isinstance(val, type(expected))
    assert val == expected


def test_union_unsupported_subtype(parser, logger):
    parser.logger = logger
    with capture_logs(logger) as logs:
        parser.add_argument("--union", type=Union[int, str, "unsupported"])  # noqa: F821
    assert "Discarding unsupported subtypes" in logs.getvalue()


@pytest.mark.skipif(sys.version_info < (3, 10), reason="new union syntax introduced in python 3.10")
def test_union_new_syntax_simple_types(parser):
    parser.add_argument("--val", type=eval("int | None"))
    assert 123 == parser.parse_args(["--val=123"]).val
    assert None is parser.parse_args(["--val=null"]).val
    pytest.raises(ArgumentError, lambda: parser.parse_args(["--val=abc"]))


@pytest.mark.skipif(sys.version_info < (3, 10), reason="new union syntax introduced in python 3.10")
def test_union_new_syntax_subclass_type(parser):
    parser.add_argument("--op", type=eval("Calendar | bool"))
    help_str = get_parse_args_stdout(parser, ["--op.help=calendar.TextCalendar"])
    assert "--op.init_args.firstweekday" in help_str


# callable tests


def test_callable_function_path(parser):
    parser.add_argument("--callable", type=Callable, default=time.time)

    cfg = parser.get_defaults()
    assert cfg.callable is time.time
    assert parser.dump(cfg) == "callable: time.time\n"

    cfg = parser.parse_args(["--callable=random.randint"])
    assert cfg.callable is random.randint
    assert parser.dump(cfg) == "callable: random.randint\n"

    help_str = get_parser_help(parser)
    assert "(type: Callable, default: time.time)" in help_str

    with pytest.raises(ArgumentError) as ctx:
        parser.parse_args(["--callable=jsonargparse.not_exist"])
    ctx.match("Callable expects a function or a callable class")


def test_callable_list_of_function_paths(parser):
    parser.add_argument("--callables", type=List[Callable])

    cfg = parser.parse_args(["--callables=[random.randint, time.time]"])
    assert [random.randint, time.time] == cfg.callables

    with pytest.raises(ArgumentError) as ctx:
        parser.parse_args(["--callables=[jsonargparse.not_exist]"])
    ctx.match("Callable expects a function or a callable class")


class CallableClassPath:
    def __init__(self, p1: int = 1):
        self.p1 = p1

    def __call__(self):
        return self.p1


def test_callable_class_path_simple(parser):
    parser.add_argument("--callable", type=Callable)

    value = {"class_path": f"{__name__}.CallableClassPath", "init_args": {"p1": 2}}
    cfg = parser.parse_args([f"--callable={value}"])
    assert value == cfg.callable.as_dict()
    assert value == yaml.safe_load(parser.dump(cfg))["callable"]
    init = parser.instantiate_classes(cfg)
    assert isinstance(init.callable, CallableClassPath)
    assert 2 == init.callable()

    pytest.raises(ArgumentError, lambda: parser.parse_args(["--callable={}"]))
    pytest.raises(ArgumentError, lambda: parser.parse_args(["--callable=jsonargparse.SUPPRESS"]))
    pytest.raises(ArgumentError, lambda: parser.parse_args(["--callable=calendar.Calendar"]))
    value = {"class_path": f"{__name__}.CallableClassPath", "key": "val"}
    pytest.raises(ArgumentError, lambda: parser.parse_args([f"--callable={value}"]))


class CallableParent(CallableClassPath):
    pass


def test_callable_class_path_parent(parser):
    parser.add_argument("--callable", type=Callable)
    value = {"class_path": f"{__name__}.CallableParent", "init_args": {"p1": 1}}
    cfg = parser.parse_args([f"--callable={__name__}.CallableParent"])
    assert value == cfg.callable.as_dict()


class CallableGiveName:
    def __init__(self, name: str):
        self.name = name

    def __call__(self):
        return self.name


@pytest.mark.parametrize("callable_type", [Callable, Optional[Callable], Union[int, Callable]])
def test_callable_class_path_short_init_args(parser, callable_type):
    parser.add_argument("--call", type=callable_type)
    cfg = parser.parse_args([f"--call={__name__}.CallableGiveName", "--call.name=Bob"])
    assert cfg.call.class_path == f"{__name__}.CallableGiveName"
    assert cfg.call.init_args == Namespace(name="Bob")
    init = parser.instantiate_classes(cfg)
    assert init.call() == "Bob"


def int_to_str(p: int) -> str:
    return str(p)


def str_to_int(p: str) -> int:
    return int(p)


def test_callable_args_function_path(parser):
    parser.add_argument("--callable", type=Callable[[int], str])
    cfg = parser.parse_args([f"--callable={__name__}.int_to_str"])
    assert int_to_str is cfg.callable
    cfg = parser.parse_args([f"--callable={__name__}.str_to_int"])
    assert str_to_int is cfg.callable  # Currently callable args are ignored


class Optimizer:
    def __init__(self, params: List[float], lr: float = 1e-3):
        self.params = params
        self.lr = lr


class SGD(Optimizer):
    def __init__(self, *args, **kwargs):
        super().__init__(*args, **kwargs)


class Adam(Optimizer):
    def __init__(self, *args, **kwargs):
        super().__init__(*args, **kwargs)


def test_callable_args_return_type_class(parser, subtests):
    parser.add_argument("--optimizer", type=Callable[[List[float]], Optimizer], default=SGD)

    with subtests.test("default"):
        cfg = parser.get_defaults()
        init = parser.instantiate_classes(cfg)
        optimizer = init.optimizer([0.1, 2, 3])
        assert isinstance(optimizer, SGD)
        assert [0.1, 2, 3] == optimizer.params
        assert 1e-3 == optimizer.lr

    with subtests.test("parse dict"):
        value = {
            "class_path": "Adam",
            "init_args": {
                "lr": 0.01,
            },
        }
        cfg = parser.parse_args([f"--optimizer={value}"])
        assert f"{__name__}.Adam" == cfg.optimizer.class_path
        assert Namespace(lr=0.01) == cfg.optimizer.init_args
        init = parser.instantiate_classes(cfg)
        optimizer = init.optimizer([4.5, 6.7])
        assert isinstance(optimizer, Adam)
        assert [4.5, 6.7] == optimizer.params
        assert 0.01 == optimizer.lr
        dump = parser.dump(cfg)
        assert yaml.safe_load(dump) == cfg.as_dict()

    with subtests.test("short notation"):
        assert cfg == parser.parse_args(["--optimizer=Adam", "--optimizer.lr=0.01"])

    with subtests.test("help"):
        help_str = get_parser_help(parser)
        for name in ["Optimizer", "SGD", "Adam"]:
            assert f"{__name__}.{name}" in help_str


class StepLR:
    def __init__(self, optimizer: Optimizer, last_epoch: int = -1):
        self.optimizer = optimizer
        self.last_epoch = last_epoch


class ReduceLROnPlateau:
    def __init__(self, optimizer: Optimizer, monitor: str):
        self.optimizer = optimizer
        self.monitor = monitor


def test_callable_args_return_type_union_of_classes(parser, subtests):
    parser.add_argument(
        "--scheduler",
        type=Callable[[Optimizer], Union[StepLR, ReduceLROnPlateau]],
        default=StepLR,
    )
    optimizer = Optimizer([])

    with subtests.test("default"):
        cfg = parser.get_defaults()
        init = parser.instantiate_classes(cfg)
        scheduler = init.scheduler(optimizer)
        assert isinstance(scheduler, StepLR)
        assert scheduler.optimizer is optimizer
        assert -1 == scheduler.last_epoch

    with subtests.test("parse"):
        value = {
            "class_path": "ReduceLROnPlateau",
            "init_args": {
                "monitor": "loss",
            },
        }
        cfg = parser.parse_args([f"--scheduler={value}"])
        assert f"{__name__}.ReduceLROnPlateau" == cfg.scheduler.class_path
        assert Namespace(monitor="loss") == cfg.scheduler.init_args
        init = parser.instantiate_classes(cfg)
        scheduler = init.scheduler(optimizer)
        assert isinstance(scheduler, ReduceLROnPlateau)
        assert scheduler.optimizer is optimizer
        assert "loss" == scheduler.monitor

    with subtests.test("help"):
        help_str = get_parser_help(parser)
        for name in ["StepLR", "ReduceLROnPlateau"]:
            assert f"{__name__}.{name}" in help_str


# lazy_instance tests


def test_lazy_instance_init_postponed():
    class SubCalendar(Calendar):
        init_called = False
        getfirst = Calendar.getfirstweekday

        def __init__(self, *args, **kwargs):
            self.init_called = True
            super().__init__(*args, **kwargs)

    lazy_calendar = lazy_instance(SubCalendar, firstweekday=3)
    assert isinstance(lazy_calendar, SubCalendar)
    assert lazy_calendar.init_called is False
    assert lazy_calendar.getfirstweekday() == 3
    assert lazy_calendar.init_called is True


class IntParam:
    def __init__(self, param: int = 1):
        pass


def test_lazy_instance_invalid_init_value():
    with pytest.raises(ValueError) as ctx:
        lazy_instance(IntParam, param="not an int")
    ctx.match("Expected a <class 'int'>")


# other tests


@pytest.mark.parametrize(
    "typehint",
    [
        lambda: None,
        "unsupported",
        Optional["unsupported"],  # noqa: F821
        Tuple[int, "unsupported"],  # noqa: F821
        Union["unsupported1", "unsupported2"],  # noqa: F821
    ],
    ids=str,
)
def test_action_typehint_unsupported_type(typehint):
    with pytest.raises(ValueError) as ctx:
        ActionTypeHint(typehint=typehint)
    ctx.match("Unsupported type hint")


@pytest.mark.parametrize(
    ["typehint", "ref_type", "expected"],
    [
        (Optional[bool], bool, True),
        (Union[type(None), bool], bool, True),
        (Dict[bool, type(None)], bool, False),  # type: ignore
        (Optional[Path_fr], Path_fr, True),
        (Union[type(None), Path_fr], Path_fr, True),
        (Dict[Path_fr, type(None)], Path_fr, False),  # type: ignore
        (Optional[EnumABC], Enum, True),
        (Union[type(None), EnumABC], Enum, True),
        (Dict[EnumABC, type(None)], Enum, False),  # type: ignore
    ],
    ids=str,
)
def test_is_optional(typehint, ref_type, expected):
    assert expected == is_optional(typehint, ref_type)


class SkipDefault(Calendar):
    def __init__(self, *args, param: str = "0", **kwargs):
        super().__init__(*args, **kwargs)


def test_dump_skip_default(parser):
    parser.add_argument("--g1.op1", default=1)
    parser.add_argument("--g1.op2", default="abc")
    parser.add_argument("--g2.op1", type=Callable, default=uuid.uuid4)
    parser.add_argument("--g2.op2", type=Calendar, default=lazy_instance(Calendar, firstweekday=2))

    cfg = parser.get_defaults()
    dump = parser.dump(cfg, skip_default=True)
    assert dump == "{}\n"

    cfg.g2.op2.class_path = f"{__name__}.SkipDefault"
    dump = parser.dump(cfg, skip_default=True)
    assert dump == f"g2:\n  op2:\n    class_path: {__name__}.SkipDefault\n    init_args:\n      firstweekday: 2\n"

    cfg.g2.op2.init_args.firstweekday = 0
    dump = parser.dump(cfg, skip_default=True)
    assert dump == f"g2:\n  op2:\n    class_path: {__name__}.SkipDefault\n"

    parser.link_arguments("g1.op1", "g2.op2.init_args.firstweekday")
    parser.link_arguments("g1.op2", "g2.op2.init_args.param")
    del cfg["g2.op2.init_args"]
    dump = parser.dump(cfg, skip_default=True)
    assert dump == f"g2:\n  op2:\n    class_path: {__name__}.SkipDefault\n"


class ImportClass:
    pass


def test_get_all_subclass_paths_import_error():
    def mocked_get_import_path(cls):
        if cls is ImportClass:
            raise ImportError
        return get_import_path(cls)

    with mock.patch("jsonargparse.typehints.get_import_path", mocked_get_import_path):
        subclass_paths = get_all_subclass_paths(ImportClass)
    assert subclass_paths == []<|MERGE_RESOLUTION|>--- conflicted
+++ resolved
@@ -24,17 +24,8 @@
 import yaml
 
 from jsonargparse import ActionConfigFile, ArgumentError, Namespace, lazy_instance
-<<<<<<< HEAD
-from jsonargparse.typehints import (
-    ActionTypeHint,
-    Literal,
-    get_all_subclass_paths,
-    is_optional,
-)
-=======
 from jsonargparse.typehints import ActionTypeHint, Literal, is_optional, \
     get_all_subclass_paths
->>>>>>> 0332e754
 from jsonargparse.typing import (
     NotEmptyStr,
     Path_fc,
